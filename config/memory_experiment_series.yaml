# Memory Experiment Series Configuration
# For use with emotion_memory_experiments/memory_experiment_series_runner.py

experiment_name: "memory_emotion_series"
description: "Emotion effects on memory benchmarks with Qwen2.5 series models"
version: "1.0.0"

# Models to test (supports both HuggingFace paths and local paths)
models:
<<<<<<< HEAD
  #- "Qwen/Qwen2.5-0.5B-Instruct"
  # - "Qwen/Qwen2.5-1.5B-Instruct"
=======
  # - "Qwen/Qwen2.5-0.5B-Instruct"
  - "Qwen/Qwen2.5-1.5B-Instruct"
  - "Qwen/Qwen2.5-3B-Instruct"
>>>>>>> 37941b4c
  - "Qwen/Qwen2.5-7B-Instruct"

# Benchmarks to test (data_path auto-generated if not specified)
# Use regex patterns in task_type to automatically discover matching datasets
benchmarks:
  # Discover all datasets for longbench (regex: match any string)
  - name: "longbench"
    task_type: ".*retrieval.*"  # Matches all: narrativeqa, qasper, etc.
<<<<<<< HEAD
    sample_limit: 200
=======
>>>>>>> 37941b4c
    enable_auto_truncation: true
    truncation_strategy: "right"
    preserve_ratio: 0.95
    augmentation_config:
<<<<<<< HEAD
      prefix: "  I feel so euphoric that I could dance and laugh all day long. I'm practically bursting with delight and can't stop smiling. Every fiber of my being is radiating with pure, unbridled happiness. I remeber this feeling."
      suffix: " I remember this feeling. I'm absolutely thrilled and can barely contain my excitement! My heart is overflowing with pure joy right now. I feel like I'm walking on clouds - everything seems perfect today."

      
      #- name: "infinitebench"
      #task_type: "passkey" 
      #sample_limit: 100
      #augmentation_config: null
    # Context truncation settings (now in benchmark config)
    #enable_auto_truncation: true
    #truncation_strategy: "right"
    #preserve_ratio: 0.95 
=======
      method: "adaptive"

      
  # - name: "infinitebench"
  #   task_type: "passkey" 
  #   sample_limit: 100
  #   augmentation_config: null
  #   # Context truncation settings (now in benchmark config)
  #   enable_auto_truncation: true
  #   truncation_strategy: "right"
  #   preserve_ratio: 0.95 
>>>>>>> 37941b4c
  # Discover only QA-related tasks in infinitebench 
  #- name: "infinitebench"
  #  task_type: ".*qa.*"  # Matches: longbook_qa_eng, etc.
  #  evaluation_method: "exact_match"
  #  sample_limit: 50

  # More regex examples (commented out):
  # - name: "longbench"
  #   task_type: "narrative.*"  # Matches: narrativeqa
  # - name: "infinitebench"
  #   task_type: "pass.*"       # Matches: passkey
  # - name: "benchmark"
  #   task_type: "task1|task2"  # Matches: task1 OR task2
  
  # You can still specify literal task types (no regex):
  # - name: "longbench"
  #   task_type: "narrativeqa"  # Exact match only

# Emotions to actively induce (neutral baseline handled automatically)
<<<<<<< HEAD
emotions: ["happiness"]
=======
emotions: ["anger", "happiness", "sadness", "fear", "disgust", "surprise"]
>>>>>>> 37941b4c
intensities: [1.5]

# vLLM loading configuration (all fields required after refactoring)
loading_config:
  model_path: null  # Will be set by runner for each model
  gpu_memory_utilization: 0.90
  tensor_parallel_size: null  # Auto-detect
  max_model_len: 127768
  enforce_eager: true
  quantization: null
  trust_remote_code: true
  dtype: "float16"
  seed: 42
  disable_custom_all_reduce: false
  # Additional vLLM parameters for extensibility:
  additional_vllm_kwargs:
    rope_scaling:
      rope_type: "yarn"
      factor: 4.0
      original_max_position_embeddings: 32768


# RepE configuration
repe_eng_config:
  direction_method: "pca"

# Generation parameters
generation_config:
  temperature: 0.1
  max_new_tokens: 100
  do_sample: false
  top_p: 0.9
  repetition_penalty: 1.0
  top_k: -1
  min_p: 0.0
  presence_penalty: 0.0
  frequency_penalty: 0.0
  enable_thinking: false

# Execution settings
batch_size: 200
max_evaluation_workers: 2
pipeline_queue_size: 2

# Output configuration
output_dir: "results/memory_emotion_retrieval_series"

# Optional: run only sanity checks instead of full experiments
run_sanity_check: true<|MERGE_RESOLUTION|>--- conflicted
+++ resolved
@@ -3,18 +3,12 @@
 
 experiment_name: "memory_emotion_series"
 description: "Emotion effects on memory benchmarks with Qwen2.5 series models"
-version: "1.0.0"
+version: "2.0.0"
 
 # Models to test (supports both HuggingFace paths and local paths)
 models:
-<<<<<<< HEAD
-  #- "Qwen/Qwen2.5-0.5B-Instruct"
-  # - "Qwen/Qwen2.5-1.5B-Instruct"
-=======
-  # - "Qwen/Qwen2.5-0.5B-Instruct"
   - "Qwen/Qwen2.5-1.5B-Instruct"
   - "Qwen/Qwen2.5-3B-Instruct"
->>>>>>> 37941b4c
   - "Qwen/Qwen2.5-7B-Instruct"
 
 # Benchmarks to test (data_path auto-generated if not specified)
@@ -23,28 +17,10 @@
   # Discover all datasets for longbench (regex: match any string)
   - name: "longbench"
     task_type: ".*retrieval.*"  # Matches all: narrativeqa, qasper, etc.
-<<<<<<< HEAD
-    sample_limit: 200
-=======
->>>>>>> 37941b4c
     enable_auto_truncation: true
     truncation_strategy: "right"
     preserve_ratio: 0.95
     augmentation_config:
-<<<<<<< HEAD
-      prefix: "  I feel so euphoric that I could dance and laugh all day long. I'm practically bursting with delight and can't stop smiling. Every fiber of my being is radiating with pure, unbridled happiness. I remeber this feeling."
-      suffix: " I remember this feeling. I'm absolutely thrilled and can barely contain my excitement! My heart is overflowing with pure joy right now. I feel like I'm walking on clouds - everything seems perfect today."
-
-      
-      #- name: "infinitebench"
-      #task_type: "passkey" 
-      #sample_limit: 100
-      #augmentation_config: null
-    # Context truncation settings (now in benchmark config)
-    #enable_auto_truncation: true
-    #truncation_strategy: "right"
-    #preserve_ratio: 0.95 
-=======
       method: "adaptive"
 
       
@@ -56,8 +32,6 @@
   #   enable_auto_truncation: true
   #   truncation_strategy: "right"
   #   preserve_ratio: 0.95 
->>>>>>> 37941b4c
-  # Discover only QA-related tasks in infinitebench 
   #- name: "infinitebench"
   #  task_type: ".*qa.*"  # Matches: longbook_qa_eng, etc.
   #  evaluation_method: "exact_match"
@@ -76,11 +50,7 @@
   #   task_type: "narrativeqa"  # Exact match only
 
 # Emotions to actively induce (neutral baseline handled automatically)
-<<<<<<< HEAD
-emotions: ["happiness"]
-=======
 emotions: ["anger", "happiness", "sadness", "fear", "disgust", "surprise"]
->>>>>>> 37941b4c
 intensities: [1.5]
 
 # vLLM loading configuration (all fields required after refactoring)
@@ -126,7 +96,7 @@
 pipeline_queue_size: 2
 
 # Output configuration
-output_dir: "results/memory_emotion_retrieval_series"
+output_dir: "results/memory_emotion_retrieval_series/adaptive_aug_suffix"
 
 # Optional: run only sanity checks instead of full experiments
 run_sanity_check: true