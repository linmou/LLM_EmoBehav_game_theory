--- conflicted
+++ resolved
@@ -15,15 +15,6 @@
 # Use regex patterns in task_type to automatically discover matching datasets
 benchmarks:
   # Discover all datasets for longbench (regex: match any string)
-<<<<<<< HEAD
-  #- name: "longbench"
-  #  task_type: ".*retrieval.*"  # Matches all: narrativeqa, qasper, etc.
-  #  enable_auto_truncation: true
-  #  truncation_strategy: "right"
-  #  preserve_ratio: 0.95
-  #  augmentation_config:
-  #    method: "adaptive"
-=======
   # - name: "longbench"
   #   task_type: ".*retrieval.*"  # Matches all: narrativeqa, qasper, etc.
   #   enable_auto_truncation: true
@@ -37,7 +28,6 @@
     # preserve_ratio: 0.95
   #   augmentation_config:
   #     method: "adaptive"
->>>>>>> 9b80f47f
 
       
   - name: "infinitebench"
