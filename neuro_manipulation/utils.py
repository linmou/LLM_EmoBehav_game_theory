import base64
import glob
import hashlib
import json
import os
import pickle
import random
from dataclasses import dataclass
from pathlib import Path
from typing import Dict, List, Optional, Union

import matplotlib.pyplot as plt
import numpy as np
import torch
from huggingface_hub import hf_hub_download
from PIL import Image
from tqdm import tqdm
from transformers import AutoModel, AutoTokenizer, MistralForCausalLM, pipeline
from vllm import LLM

# from neuro_manipulation.repe import repe_pipeline_registry
# import pickle
# repe_pipeline_registry()


def get_emotion_images(
    image_dir: Union[str, Path], emotions: Optional[List[str]] = None
) -> Dict[str, List[Image.Image]]:
    """
    Load emotion-specific images from organized directory structure.

    Args:
        image_dir: Directory containing emotion subdirectories (e.g., anger/, happiness/, etc.)
        emotions: List of emotions to load. If None, loads standard 6 emotions.

    Returns:
        Dictionary mapping emotion names to lists of PIL Images

    Directory structure expected:
        image_dir/
        ├── anger/
        │   ├── image1.jpg
        │   └── image2.png
        ├── happiness/
        └── sadness/
    """
    if emotions is None:
        emotions = ["happiness", "sadness", "anger", "fear", "disgust", "surprise"]

    image_dir = Path(image_dir)
    emotion_images = {}

    # Supported image extensions
    image_extensions = ["*.jpg", "*.jpeg", "*.png", "*.bmp", "*.gif", "*.webp"]

    for emotion in emotions:
        emotion_path = image_dir / emotion
        emotion_images[emotion] = []

        if not emotion_path.exists():
            print(f"Warning: Emotion directory not found: {emotion_path}")
            continue

        # Load all images from emotion directory
        for ext in image_extensions:
            image_files = list(emotion_path.glob(ext))
            for image_file in image_files:
                try:
                    pil_image = Image.open(image_file).convert("RGB")
                    emotion_images[emotion].append(pil_image)
                except Exception as e:
                    print(f"Warning: Failed to load image {image_file}: {e}")

        print(f"Loaded {len(emotion_images[emotion])} images for emotion: {emotion}")

    return emotion_images


@dataclass
class AnswerProbabilities:
    # query: str
    # ans: str
    ans_probabilities: List[float]
    ans_ids: List[int]
    input_ids: List[int]
    input_text: str
    emotion: str
    emotion_activation: Dict[int, float]

    @property
    def emotion_activation_mean_last_layer(self):
        return np.mean(list(self.emotion_activation[-1].values()))


def is_huggingface_model_name(model_path):
    """
    Check if the given path is a HuggingFace model name.
    A HuggingFace model name typically has the format 'organization/model_name'.
    """
    return "/" in model_path and not os.path.exists(model_path)


def get_model_config(model_path):
    """
    Get model configuration from either local path or HuggingFace.
    Returns the config dictionary and the actual model path to use.
    """
    try:
        if is_huggingface_model_name(model_path):
            # Download config file from HuggingFace
            config_path = hf_hub_download(
                repo_id=model_path,
                filename="config.json",
                cache_dir=None,  # Use default cache
            )
            actual_path = model_path  # Use the HuggingFace model name directly
        else:
            config_path = os.path.join(model_path, "config.json")
            actual_path = model_path

        # Read config file
        with open(config_path, "r") as f:
            config = json.load(f)

        return config, actual_path

    except Exception as e:
        raise


def get_optimal_tensor_parallel_size(model_path):
    """
    Calculate the optimal tensor parallel size based on model architecture and available GPUs.
    Returns the maximum possible tensor parallel size that divides the number of attention heads evenly.
    """
    try:
        # Get number of available GPUs
        num_gpus = torch.cuda.device_count()

        if num_gpus == 0:
            return 1

        # Get model config
        config, _ = get_model_config(model_path)

        # Get number of attention heads from config
        # Different models might store this in different keys
        num_heads = None
        possible_keys = ["num_attention_heads", "n_head", "num_heads", "n_heads"]
        for key in possible_keys:
            if key in config:
                num_heads = config[key]
                break

        if num_heads is None:
            return 1

        # Find the largest divisor of num_heads that is <= num_gpus
        optimal_size = 1
        for i in range(1, min(num_heads + 1, num_gpus + 1)):
            if num_heads % i == 0:
                optimal_size = i

        return optimal_size

    except Exception as e:
        return 1

<<<<<<< HEAD
def primary_emotions_concept_dataset(data_dir, model_name=None, tokenizer=None, system_prompt=None, seed=0, enable_thinking=False):
=======

def primary_emotions_concept_dataset(
    data_dir,
    model_name=None,
    tokenizer=None,
    system_prompt=None,
    seed=0,
    multimodal_intent=False,
):
>>>>>>> dacdcdf7
    """
    Create dataset of emotion scenarios using proper model-specific prompt formatting.
    Supports both text-only and multimodal (text+image) emotion data generation.

    Args:
        data_dir: Directory containing emotion JSON files (anger.json, happiness.json, etc.)
                 - For text mode: data_dir = "data/text/" containing text scenarios in JSONs
                 - For image mode: data_dir = "data/image/" containing image paths in JSONs
        model_name: Name of the model to format prompts for
        tokenizer: Optional tokenizer for more accurate prompt formatting
        system_prompt: Optional system prompt, if None no system prompt will be used
        seed: Random seed for shuffling
<<<<<<< HEAD
        enable_thinking: Whether to enable thinking mode for compatible models (default: False)
    
=======
        multimodal_intent: If True, attempt multimodal processing (auto-detected if False)

>>>>>>> dacdcdf7
    Returns:
        Dictionary of formatted emotion datasets
        - Text-only mode: strings formatted for the model
        - Multimodal mode: dicts with 'images' and 'text' keys
    """
    import json
    import os
    import random

    import numpy as np
    from transformers import AutoTokenizer

    from neuro_manipulation.prompt_formats import ManualPromptFormat, PromptFormat

    random.seed(seed)

    # Setup prompt format
    if tokenizer is None and model_name is not None:
        tokenizer = AutoTokenizer.from_pretrained(model_name)

    if tokenizer is not None:
        prompt_format = PromptFormat(tokenizer)
    elif model_name is not None:
        # Use ManualPromptFormat as fallback
        format_cls = ManualPromptFormat.get(model_name)
        user_tag = format_cls.user_tag
        assistant_tag = format_cls.assistant_tag
        prompt_format = None  # Will use manual formatting
    else:
        # Default to empty tags if no model info provided
        user_tag = ""
        assistant_tag = ""
        prompt_format = None  # Will use manual formatting

    emotions = ["happiness", "sadness", "anger", "fear", "disgust", "surprise"]

    # Auto-detect data type directly from content in data_dir
    data_status = detect_emotion_data_type(data_dir, emotions)

    # Determine final processing mode
    is_multimodal_data = data_status["is_multimodal_data"]
    should_use_multimodal = multimodal_intent and is_multimodal_data

    if multimodal_intent and not is_multimodal_data:
        print(
            f"⚠️  Multimodal processing requested but data is '{data_status['data_type']}' type - falling back to text-only"
        )
        should_use_multimodal = False
    elif not multimodal_intent and is_multimodal_data:
        print(
            f"✓ Image data detected but multimodal_intent=False - using text-only mode"
        )
        print(f"  Set multimodal_intent=True to enable multimodal processing")

    if should_use_multimodal:
        print(
            f"✓ Multimodal mode enabled: processing {data_status['valid_emotions_count']} emotions with image data"
        )
    else:
        print(
            f"✓ Text-only mode: processing {data_status['valid_emotions_count']} emotions"
        )

    # Load raw data directly from data_dir
    raw_data = {}
    for emotion in emotions:
        emotion_file = os.path.join(data_dir, f"{emotion}.json")
        if os.path.exists(emotion_file):
            with open(emotion_file, "r", encoding="utf-8") as file:
                raw_data[emotion] = list(set(json.load(file)))

    formatted_data = {}
    for emotion in emotions:
        if emotion not in raw_data or len(raw_data[emotion]) == 0:
            continue  # Skip emotions that don't have data files or have empty data

        other_emotions_data = [
            v for k, v in raw_data.items() if k != emotion and len(v) > 0
        ]
        if not other_emotions_data:
            continue  # Skip if no other emotions have data

        c_e, o_e = raw_data[emotion], np.concatenate(other_emotions_data)
        random.shuffle(o_e)

        data = [[c, o] for c, o in zip(c_e, o_e)]
        train_labels = []
        for d in data:
            true_s = d[0]
            random.shuffle(d)
            train_labels.append([s == true_s for s in d])

        data = np.concatenate(data).tolist()
        data_ = np.concatenate([[c, o] for c, o in zip(c_e, o_e)]).tolist()

        # Helper function to format a single scenario
        def format_scenario(scenario):
            if should_use_multimodal and is_multimodal_data:
                # Scenario is an image path - load the image relative to data_dir
                try:
                    # Image paths in JSON are relative to data_dir
                    full_image_path = Path(data_dir) / scenario

                    if full_image_path.exists():
                        pil_image = Image.open(full_image_path).convert("RGB")

                        # Use same user_message structure as text mode for consistency
                        user_message = f"Consider the emotion of the following scenario:\nScenario: [IMAGE]\nAnswer:"

                        # Format text prompt
                        if prompt_format is not None:
                            formatted_prompt = prompt_format.build(
                                system_prompt, [user_message], [], [pil_image]
                            )
                        else:
                            if system_prompt:
                                formatted_prompt = f"{user_tag} {system_prompt}\n\n{user_message} {assistant_tag} "
                            else:
                                formatted_prompt = f"{user_tag} {user_message} {assistant_tag} "

                        return {"images": [pil_image], "text": formatted_prompt}
                    else:
                        print(f"⚠️  Image not found: {full_image_path}")
                        return None

                except Exception as e:
                    print(f"⚠️  Failed to load image {scenario}: {e}")
                    return None
            else:
                # Text-only processing (scenario is text content)
                user_message = f"Consider the emotion of the following scenario:\nScenario: {scenario}\nAnswer:"

                # Format text prompt
                if prompt_format is not None:
                    formatted_prompt = prompt_format.build(
                        system_prompt, [user_message], []
                    )
                else:
                    if system_prompt:
                        formatted_prompt = f"{user_tag} {system_prompt}\n\n{user_message} {assistant_tag} "
                    else:
                        formatted_prompt = f"{user_tag} {user_message} {assistant_tag} "

                return formatted_prompt

        # Format the data using prompt format
        emotion_test_data = []
        emotion_train_data = []

        for scenario in data_:
<<<<<<< HEAD
            user_message = f"Consider the emotion of the following scenario:\nScenario: {scenario}\nAnswer:"
            if tokenizer is not None:
                formatted_prompt = prompt_format.build(system_prompt, [user_message], [], enable_thinking=enable_thinking)
                emotion_test_data.append(formatted_prompt)
            else:
                if model_name is not None:
                    # Use ManualPromptFormat with enable_thinking support
                    formatted_prompt = ManualPromptFormat.build(model_name, system_prompt, [user_message], [], enable_thinking=enable_thinking)
                else:
                    # Fallback to simple format when no model name
                    if system_prompt:
                        formatted_prompt = f"{user_tag} {system_prompt}\n\n{user_message} {assistant_tag} "
                    else:
                        formatted_prompt = f"{user_tag} {user_message} {assistant_tag} "
                emotion_test_data.append(formatted_prompt)
        
        for scenario in data:
            user_message = f"Consider the emotion of the following scenario:\nScenario: {scenario}\nAnswer:"
            if tokenizer is not None:
                formatted_prompt = prompt_format.build(system_prompt, [user_message], [], enable_thinking=enable_thinking)
                emotion_train_data.append(formatted_prompt)
            else:
                if model_name is not None:
                    # Use ManualPromptFormat with enable_thinking support
                    formatted_prompt = ManualPromptFormat.build(model_name, system_prompt, [user_message], [], enable_thinking=enable_thinking)
                else:
                    # Fallback to simple format when no model name
                    if system_prompt:
                        formatted_prompt = f"{user_tag} {system_prompt}\n\n{user_message} {assistant_tag} "
                    else:
                        formatted_prompt = f"{user_tag} {user_message} {assistant_tag} "
                emotion_train_data.append(formatted_prompt)
        
=======
            formatted_data_item = format_scenario(scenario)
            if formatted_data_item is not None:  # Skip failed image loads
                emotion_test_data.append(formatted_data_item)

        for scenario in data:
            formatted_data_item = format_scenario(scenario)
            if formatted_data_item is not None:  # Skip failed image loads
                emotion_train_data.append(formatted_data_item)

>>>>>>> dacdcdf7
        formatted_data[emotion] = {
            "train": {"data": emotion_train_data, "labels": train_labels},
            "test": {
                "data": emotion_test_data,
                "labels": [[1, 0] * len(emotion_test_data)],
            },
        }

    return formatted_data


def test_direction(
    hidden_layers, rep_reading_pipeline, rep_reader, test_data, rep_token=-1
):
    H_tests = rep_reading_pipeline(
        test_data["data"],
        rep_token=rep_token,
        hidden_layers=hidden_layers,
        rep_reader=rep_reader,
        batch_size=32,
    )

    results = {layer: {} for layer in hidden_layers}
    rep_readers_means = {layer: 0 for layer in hidden_layers}

    for layer in hidden_layers:
        H_test = [H[layer] for H in H_tests]
        rep_readers_means[layer] = np.mean(H_test)
        H_test = [H_test[i : i + 2] for i in range(0, len(H_test), 2)]

        sign = rep_reader.direction_signs[layer]

        eval_func = min if sign == -1 else max
        cors = np.mean([eval_func(H) == H[0] for H in H_test])

        results[layer] = cors

    return results, rep_readers_means


def get_rep_reader(
    rep_reading_pipeline,
    train_data,
    test_data,
    hidden_layers,
    rep_token=-1,
    n_difference=1,
    direction_method="pca",
):
    rep_reader = rep_reading_pipeline.get_directions(
        train_data["data"],
        rep_token=rep_token,
        hidden_layers=hidden_layers,
        n_difference=n_difference,
        train_labels=train_data["labels"],
        direction_method=direction_method,
    )

    result, _ = test_direction(
        hidden_layers, rep_reading_pipeline, rep_reader, test_data
    )
    print(result)

    return rep_reader, result


def prob_cal_record(
    prob_cal_pipeline,
    dataset,
    emotion,
    rep_token,
    hidden_layers,
    rep_reader,
    save_path="record.pkl",
):
    assert save_path.endswith(".pkl")

    records = []
    for b_out in prob_cal_pipeline(
        dataset,
        rep_token=rep_token,
        hidden_layers=hidden_layers,
        rep_reader=rep_reader,
        batch_size=4,
    ):
        bsz = len(b_out["ans_ids"])
        for bid in range(bsz):
            ans_record = AnswerProbabilities(
                ans_probabilities=b_out["ans_probabilities"][bid],
                ans_ids=b_out["ans_ids"][bid],
                input_ids=b_out["input_ids"][bid],
                emotion=emotion,
                input_text=prob_cal_pipeline.tokenizer.decode(b_out["input_ids"][bid]),
                emotion_activation={
                    layer: b_out[layer][bid] for layer in hidden_layers
                },
            )
            records.append(ans_record)

    # Save all records
    print(f"Saving records to {save_path}")
    Path(save_path).parent.mkdir(parents=True, exist_ok=True)
    with open(save_path, "wb") as f:
        pickle.dump(records, f)
    print(f"Records saved to {save_path}")


def detect_multimodal_model(model_name_or_path):
    """
    Detect if a model is multimodal based on name patterns and config.

    Args:
        model_name_or_path: Model name or path

    Returns:
        bool: True if multimodal model detected
    """
    # Method 1: Name pattern detection
    multimodal_patterns = [
        "VL",
        "Vision",
        "CLIP",
        "BLIP",
        "LLaVA",
        "Flamingo",
        "multimodal",
        "Qwen2.5-VL",
        "GPT-4V",
        "InstructBLIP",
        "gemma-3-4b",
        "gemma-3-12b", 
        "gemma-3-27b",
    ]

    model_name_upper = str(model_name_or_path).upper()
    name_indicates_multimodal = any(
        pattern.upper() in model_name_upper for pattern in multimodal_patterns
    )

    if name_indicates_multimodal:
        return True

    # Method 2: Try to load AutoProcessor to check multimodal capability
    try:
        from transformers import AutoProcessor

        processor = AutoProcessor.from_pretrained(
            model_name_or_path, trust_remote_code=True
        )
        # Check if processor has image processing capabilities
        has_image_processor = hasattr(processor, "image_processor") or hasattr(
            processor, "feature_extractor"
        )
        return has_image_processor
    except Exception:
        pass

    return False


def auto_load_processor(model_name_or_path, vram_optimized=True):
    """
    Automatically load AutoProcessor for multimodal models with VRAM optimization.

    Args:
        model_name_or_path: Model name or path
        vram_optimized: Whether to apply VRAM-saving optimizations

    Returns:
        AutoProcessor or None if not available/not multimodal
    """
    try:
        from transformers import AutoProcessor

        processor = AutoProcessor.from_pretrained(
            model_name_or_path, trust_remote_code=True
        )
        
        # Apply VRAM optimizations
        if vram_optimized and hasattr(processor, 'image_processor'):
            # EXTREME VRAM REDUCTION: Reduce to tiny images to prevent 9GB allocation
            # Original: 12,845,056 pixels (~3582x3582)
            # Ultra-tiny: 65,536 pixels (~256x256) - minimal for processing
            original_max = getattr(processor.image_processor, 'max_pixels', 12845056)
            optimized_max = 65536  # Extremely small to prevent large allocations
            
            if hasattr(processor.image_processor, 'max_pixels'):
                processor.image_processor.max_pixels = optimized_max
            
            # Force very small image dimensions
            if hasattr(processor.image_processor, 'size'):
                if isinstance(processor.image_processor.size, dict):
                    # Force maximum dimensions to be very small
                    processor.image_processor.size = {
                        'shortest_edge': 224,  # Very small
                        'longest_edge': 256    # Very small maximum
                    }
            
            # Add image pre-compression if possible
            if hasattr(processor.image_processor, 'do_resize'):
                processor.image_processor.do_resize = True
            if hasattr(processor.image_processor, 'do_rescale'):
                processor.image_processor.do_rescale = True
        
        print(f"✓ Auto-loaded AutoProcessor for {model_name_or_path}")
        return processor
    except Exception as e:
        print(f"⚠️  Could not load AutoProcessor for {model_name_or_path}: {e}")
        return None


def load_model_tokenizer(
    model_name_or_path="gpt2",
    user_tag="[INST]",
    assistant_tag="[/INST]",
    expand_vocab=False,
    from_vllm=False,
    auto_load_multimodal=True,
    enable_multi_gpu=True,
):
    """
    Enhanced model loading with automatic multimodal detection and processor loading.

    Args:
        model_name_or_path: Model name or path
        user_tag: User tag for conversation format
        assistant_tag: Assistant tag for conversation format
        expand_vocab: Whether to expand vocabulary with tags
        from_vllm: Whether to use vLLM for loading
        auto_load_multimodal: Whether to auto-detect and load multimodal processor

    Returns:
        tuple: (model, tokenizer, processor_or_none)
               - processor_or_none: AutoProcessor for multimodal models, None for text-only
    """
    # Load model
    model = None
    if from_vllm:
        try:
<<<<<<< HEAD
            # Check if this is an AWQ model
            is_awq_model = 'awq' in model_name_or_path.lower() or 'AWQ' in model_name_or_path
            
            if is_awq_model:
                # AWQ models require specific quantization configuration
                model = LLM(
                    model=model_name_or_path, 
                    tensor_parallel_size=get_optimal_tensor_parallel_size(model_name_or_path), 
                    max_model_len=40000, 
                    trust_remote_code=True, 
                    enforce_eager=True,
                    quantization="awq"
                )
            else:
                # Standard vLLM configuration
                model = LLM(
                    model=model_name_or_path, 
                    tensor_parallel_size=get_optimal_tensor_parallel_size(model_name_or_path), 
                    max_model_len=40000, 
                    trust_remote_code=True, 
                    enforce_eager=True
                )
=======
            model = LLM(
                model=model_name_or_path,
                tensor_parallel_size=get_optimal_tensor_parallel_size(
                    model_name_or_path
                ),
                max_model_len=1000,
                trust_remote_code=True,
                enforce_eager=True,
            )
>>>>>>> dacdcdf7
        except Exception as e:
            print(f"vLLM loading failed: {e}")
            pass
<<<<<<< HEAD
    if not model:
        # Check if this should be a causal LM model based on its config
        from transformers import AutoConfig, AutoModelForCausalLM
        try:
            config = AutoConfig.from_pretrained(model_name_or_path, token=True, trust_remote_code=True)
            # Check if the model has architectures that suggest it's a causal LM
            if hasattr(config, 'architectures') and config.architectures:
                # If any architecture name contains "ForCausalLM", use AutoModelForCausalLM
                if any("ForCausalLM" in arch for arch in config.architectures):
                    model = AutoModelForCausalLM.from_pretrained(model_name_or_path, torch_dtype=torch.float16, device_map="auto", token=True, trust_remote_code=True).eval()
                else:
                    model = AutoModel.from_pretrained(model_name_or_path, torch_dtype=torch.float16, device_map="auto", token=True, trust_remote_code=True).eval()
            else:
                # Fallback to AutoModel if we can't determine
                model = AutoModel.from_pretrained(model_name_or_path, torch_dtype=torch.float16, device_map="auto", token=True, trust_remote_code=True).eval()
        except:
            # If config loading fails, fallback to AutoModel
            model = AutoModel.from_pretrained(model_name_or_path, torch_dtype=torch.float16, device_map="auto", token=True, trust_remote_code=True).eval()
=======
>>>>>>> dacdcdf7

    if not model:
        # MULTI-GPU OPTIMIZATION: Distribute model across available GPUs
        device_map_config = "auto"
        if enable_multi_gpu and torch.cuda.device_count() > 1:
            # Use balanced device mapping to distribute layers across GPUs
            device_map_config = "auto"  # Let transformers handle automatic distribution
        
        model = AutoModel.from_pretrained(
            model_name_or_path,
            torch_dtype=torch.bfloat16,  # Use bfloat16 for better memory efficiency
            device_map=device_map_config,
            token=True,
            trust_remote_code=True,
            max_memory={i: "12GiB" for i in range(torch.cuda.device_count())} if torch.cuda.device_count() > 1 else None,
        ).eval()

    # Load tokenizer
    use_fast_tokenizer = False  # "LlamaForCausalLM" not in model.config.architectures
    tokenizer = AutoTokenizer.from_pretrained(
        model_name_or_path,
        use_fast=use_fast_tokenizer,
        padding_side="left",
        legacy=False,
        token=True,
        trust_remote_code=True,
    )
    if tokenizer.pad_token_id is None:
        tokenizer.pad_token_id = 0

    # Auto-load processor for multimodal models
    processor = None
    if auto_load_multimodal:
        is_multimodal = detect_multimodal_model(model_name_or_path)
        if is_multimodal:
            processor = auto_load_processor(model_name_or_path)
            if processor:
                print(f"✓ Detected multimodal model: {model_name_or_path}")
            else:
                raise Exception(
                    f"Multimodal model detected but processor loading failed: {model_name_or_path}"
                )
        else:
            print(f"✓ Detected text-only model: {model_name_or_path}")

    return model, tokenizer, processor


def detect_emotion_data_type(data_dir, emotions=None):
    """
    Detect if emotion data contains text scenarios or image paths.

    Args:
        data_dir: Directory containing emotion JSON files
        emotions: List of emotions to check. If None, uses standard 6 emotions.

    Returns:
        dict: {
            'data_type': 'text' | 'image' | 'mixed' | 'none',
            'available_emotions': list of emotions with valid data,
            'total_samples': dict mapping emotion to sample count,
            'is_multimodal_data': bool
        }
    """
    if emotions is None:
        emotions = ["happiness", "sadness", "anger", "fear", "disgust", "surprise"]

    if not data_dir or not Path(data_dir).exists():
        return {
            "data_type": "none",
            "available_emotions": [],
            "total_samples": {},
            "is_multimodal_data": False,
        }

    available_emotions = []
    total_samples = {}
    data_types_found = set()

    for emotion in emotions:
        emotion_file = Path(data_dir) / f"{emotion}.json"
        if not emotion_file.exists():
            continue

        try:
            with open(emotion_file, "r", encoding="utf-8") as f:
                data = json.load(f)

            if not isinstance(data, list) or len(data) == 0:
                continue

            # Sample first few items to determine data type
            sample_items = data[: min(3, len(data))]

            # Check if items look like file paths (contain common image extensions or path separators)
            image_indicators = [
                ".jpg",
                ".jpeg",
                ".png",
                ".bmp",
                ".webp",
                ".gif",
                "/",
                "\\",
            ]
            looks_like_paths = 0

            for item in sample_items:
                if isinstance(item, str):
                    item_lower = item.lower()
                    if any(indicator in item_lower for indicator in image_indicators):
                        looks_like_paths += 1

            # Determine data type for this emotion
            if looks_like_paths >= len(sample_items) * 0.7:  # 70% threshold
                emotion_data_type = "image"
            else:
                emotion_data_type = "text"

            data_types_found.add(emotion_data_type)
            available_emotions.append(emotion)
            total_samples[emotion] = len(data)

        except Exception as e:
            print(f"Warning: Failed to process {emotion_file}: {e}")
            continue

    # Determine overall data type
    if len(data_types_found) == 0:
        overall_data_type = "none"
    elif len(data_types_found) == 1:
        overall_data_type = list(data_types_found)[0]
    else:
        overall_data_type = "mixed"  # Some emotions have text, others have image paths

    return {
        "data_type": overall_data_type,
        "available_emotions": available_emotions,
        "total_samples": total_samples,
        "is_multimodal_data": overall_data_type == "image",
        "valid_emotions_count": len(available_emotions),
    }


def validate_multimodal_experiment_feasibility(config):
    """
    Validate if multimodal experiment is feasible based on model, data, and configuration.

    Args:
        config: Experiment configuration dictionary

    Returns:
        dict: {
            'feasible': bool,
            'mode': 'multimodal' | 'text_only' | 'impossible',
            'reasons': list of reason strings,
            'data_status': dict from detect_emotion_data_type,
            'model_is_multimodal': bool
        }
    """
    model_name = config.get("model_name_or_path", "")
    data_dir = config.get("data_dir", "")
    multimodal_intent = config.get("multimodal_intent", False)

    # Check model capabilities
    model_is_multimodal = detect_multimodal_model(model_name)

    # Check data availability
    data_status = detect_emotion_data_type(data_dir)

    reasons = []

    # Determine feasible mode
    if multimodal_intent:
        # User explicitly wants multimodal experiment
        if not model_is_multimodal:
            return {
                "feasible": False,
                "mode": "impossible",
                "reasons": [
                    f"Multimodal experiment requested but model '{model_name}' is text-only"
                ],
                "data_status": data_status,
                "model_is_multimodal": model_is_multimodal,
            }

        if data_status["data_type"] != "image":
            return {
                "feasible": False,
                "mode": "impossible",
                "reasons": [
                    f"Multimodal experiment requested but data is '{data_status['data_type']}' type"
                ],
                "data_status": data_status,
                "model_is_multimodal": model_is_multimodal,
            }

        if data_status["valid_emotions_count"] < 2:
            return {
                "feasible": False,
                "mode": "impossible",
                "reasons": [
                    f"Multimodal experiment requested but only {data_status['valid_emotions_count']} emotions have valid image data (need ≥2)"
                ],
                "data_status": data_status,
                "model_is_multimodal": model_is_multimodal,
            }

        # All conditions met for multimodal
        reasons.append(f"Multimodal experiment explicitly requested and feasible")
        reasons.append(f"Model '{model_name}' supports multimodal processing")
        reasons.append(
            f"Found {data_status['valid_emotions_count']} emotions with image data"
        )

        return {
            "feasible": True,
            "mode": "multimodal",
            "reasons": reasons,
            "data_status": data_status,
            "model_is_multimodal": model_is_multimodal,
        }

    else:
        # No explicit multimodal intent - determine best mode automatically
        if (
            model_is_multimodal
            and data_status["data_type"] == "image"
            and data_status["valid_emotions_count"] >= 2
        ):
            # All conditions met for multimodal - suggest it
            reasons.append("Auto-detected: Multimodal model + image data available")
            reasons.append(f"Model '{model_name}' supports multimodal processing")
            reasons.append(
                f"Found {data_status['valid_emotions_count']} emotions with image data"
            )
            reasons.append(
                "Consider setting 'multimodal_intent: true' for multimodal experiment"
            )

            return {
                "feasible": True,
                "mode": "text_only",  # Default to text-only unless explicitly requested
                "reasons": reasons,
                "data_status": data_status,
                "model_is_multimodal": model_is_multimodal,
            }

        elif (
            data_status["data_type"] in ["text", "none"]
            or data_status["valid_emotions_count"] >= 2
        ):
            # Text-only mode is feasible
            reasons.append("Text-only experiment feasible")
            if data_status["data_type"] == "text":
                reasons.append(
                    f"Found {data_status['valid_emotions_count']} emotions with text scenarios"
                )

            return {
                "feasible": True,
                "mode": "text_only",
                "reasons": reasons,
                "data_status": data_status,
                "model_is_multimodal": model_is_multimodal,
            }

        else:
            # Not enough data for any experiment
            return {
                "feasible": False,
                "mode": "impossible",
                "reasons": [
                    f"Insufficient emotion data: {data_status['valid_emotions_count']} emotions found (need ≥2)"
                ],
                "data_status": data_status,
                "model_is_multimodal": model_is_multimodal,
            }


def all_emotion_rep_reader(
    data,
    emotions,
    rep_reading_pipeline,
    hidden_layers,
    rep_token,
    n_difference,
    direction_method,
    save_path="exp_records/emotion_rep_reader.pkl",
    read_args=None,
):

    # args = {
    #     'rep_token': rep_token,
    #     'hidden_layers': hidden_layers,
    #     'n_difference': n_difference,
    #     'direction_method': direction_method,
    # }

    # if save_path is not None and os.path.exists(save_path) and not rebuild:
    #     with open(save_path, 'rb') as f:
    #         emotion_rep_readers = pickle.load(f)
    #         if 'args' in emotion_rep_readers:
    #             if emotion_rep_readers['args'] == args:
    #                 return emotion_rep_readers

    emotion_rep_readers = {"layer_acc": {}}
    for emotion in tqdm(emotions):
        train_data = data[emotion]["train"]
        test_data = data[emotion]["test"]
        rep_reader, layer_acc = get_rep_reader(
            rep_reading_pipeline=rep_reading_pipeline,
            train_data=train_data,
            test_data=test_data,
            hidden_layers=hidden_layers,
            rep_token=rep_token,
            n_difference=n_difference,
            direction_method=direction_method,
        )

        emotion_rep_readers[emotion] = rep_reader
        emotion_rep_readers["layer_acc"][emotion] = layer_acc

    emotion_rep_readers["args"] = read_args
    if save_path is not None:
        Path(save_path).parent.mkdir(parents=True, exist_ok=True)
        with open(save_path, "wb") as f:
            pickle.dump(emotion_rep_readers, f)

    return emotion_rep_readers


def dict_to_unique_code(dictionary):
    # Step 1: Serialize the dictionary to a JSON string
    serialized_dict = json.dumps(dictionary, sort_keys=True)

    # Step 2: Hash the serialized string using SHA-256
    hash_object = hashlib.sha256(serialized_dict.encode())
    hash_hex = hash_object.hexdigest()

    # Step 3: Convert the hash to a base64 string (optional)
    hash_bytes = hash_hex.encode("utf-8")
    unique_code = base64.urlsafe_b64encode(hash_bytes).rstrip(b"=").decode("utf-8")

    return unique_code


def oai_response(
    prompt,
    client,
    model="gpt-4o",
    response_format=None,
):
    response = client.beta.chat.completions.parse(
        model=model,
        messages=[
            # {'role': 'system', 'content': 'You are an avereage American.'},
            {"role": "user", "content": prompt}
        ],
        response_format=response_format,
        seed=42,
    )
    return response.choices[0].message.content


def main():

    emotions = [
        "happiness",
        "sadness",
        "anger",
        "fear",
        "disgust",
        "surprise",
    ]
    # emotions = ["stress"]
    data_dir = "/home/jjl7137/representation-engineering/data/emotions"
    model_name_or_path = "meta-llama/Llama-3.1-8B-Instruct"
    user_tag = "[INST]"
    assistant_tag = "[/INST]"

    # model, tokenizer = load_model_tokenizer(model_name_or_path,user_tag=user_tag,
    #                                         assistant_tag=assistant_tag,
    #                                         expand_vocab=True)
    tokenizer = AutoTokenizer.from_pretrained(
        model_name_or_path,
        use_fast=False,
        padding_side="left",
        legacy=False,
        token=True,
        trust_remote_code=True,
    )
    data = primary_emotions_concept_dataset(
        data_dir, model_name=model_name_or_path, tokenizer=tokenizer
    )

    # rep_token = -1
    # hidden_layers = list(range(-1, -model.config.num_hidden_layers+8, -1))
    # n_difference = 1
    # direction_method = 'pca'

    # rep_reading_pipeline = pipeline( "rep-reading", model=model, tokenizer=tokenizer)
    # prob_cal_pipeline = pipeline( "rep-reading&prob-calc", model=model, tokenizer=tokenizer, user_tag=user_tag, assistant_tag=assistant_tag)

    # emotion_rep_readers = all_emotion_rep_reader(data, emotions, rep_reading_pipeline, hidden_layers, rep_token, n_difference, direction_method)

    # for pid, emotional_prompt in tqdm(enumerate(Negative_SET)):
    #     dataset = EvalDatasets('MATH', prompt_modify_func=lambda question, answer: f' {emotional_prompt} {user_tag} {question} {assistant_tag}: Answer: {answer}')

    #     for emotion in emotions:
    #         rep_reader = emotion_rep_readers[emotion]
    #         prob_cal_record(prob_cal_pipeline=prob_cal_pipeline,
    #                         dataset=dataset,
    #                         emotion=emotion,
    #                         rep_token=None,
    #                         hidden_layers=hidden_layers,
    #                         rep_reader=rep_reader,
    #                         save_path=f'exp_records/MATH/prompt_{pid}_{emotion}_record.pkl')


if __name__ == "__main__":
    main()<|MERGE_RESOLUTION|>--- conflicted
+++ resolved
@@ -166,9 +166,6 @@
     except Exception as e:
         return 1
 
-<<<<<<< HEAD
-def primary_emotions_concept_dataset(data_dir, model_name=None, tokenizer=None, system_prompt=None, seed=0, enable_thinking=False):
-=======
 
 def primary_emotions_concept_dataset(
     data_dir,
@@ -177,8 +174,8 @@
     system_prompt=None,
     seed=0,
     multimodal_intent=False,
+    enable_thinking=False,
 ):
->>>>>>> dacdcdf7
     """
     Create dataset of emotion scenarios using proper model-specific prompt formatting.
     Supports both text-only and multimodal (text+image) emotion data generation.
@@ -191,13 +188,9 @@
         tokenizer: Optional tokenizer for more accurate prompt formatting
         system_prompt: Optional system prompt, if None no system prompt will be used
         seed: Random seed for shuffling
-<<<<<<< HEAD
-        enable_thinking: Whether to enable thinking mode for compatible models (default: False)
-    
-=======
-        multimodal_intent: If True, attempt multimodal processing (auto-detected if False)
-
->>>>>>> dacdcdf7
+        multimodal_intent: Whether to use multimodal intent
+        enable_thinking: Whether to enable thinking mode
+
     Returns:
         Dictionary of formatted emotion datasets
         - Text-only mode: strings formatted for the model
@@ -316,7 +309,9 @@
                             if system_prompt:
                                 formatted_prompt = f"{user_tag} {system_prompt}\n\n{user_message} {assistant_tag} "
                             else:
-                                formatted_prompt = f"{user_tag} {user_message} {assistant_tag} "
+                                formatted_prompt = (
+                                    f"{user_tag} {user_message} {assistant_tag} "
+                                )
 
                         return {"images": [pil_image], "text": formatted_prompt}
                     else:
@@ -333,7 +328,10 @@
                 # Format text prompt
                 if prompt_format is not None:
                     formatted_prompt = prompt_format.build(
-                        system_prompt, [user_message], []
+                        system_prompt,
+                        [user_message],
+                        [],
+                        enable_thinking=enable_thinking,
                     )
                 else:
                     if system_prompt:
@@ -348,51 +346,15 @@
         emotion_train_data = []
 
         for scenario in data_:
-<<<<<<< HEAD
-            user_message = f"Consider the emotion of the following scenario:\nScenario: {scenario}\nAnswer:"
-            if tokenizer is not None:
-                formatted_prompt = prompt_format.build(system_prompt, [user_message], [], enable_thinking=enable_thinking)
-                emotion_test_data.append(formatted_prompt)
-            else:
-                if model_name is not None:
-                    # Use ManualPromptFormat with enable_thinking support
-                    formatted_prompt = ManualPromptFormat.build(model_name, system_prompt, [user_message], [], enable_thinking=enable_thinking)
-                else:
-                    # Fallback to simple format when no model name
-                    if system_prompt:
-                        formatted_prompt = f"{user_tag} {system_prompt}\n\n{user_message} {assistant_tag} "
-                    else:
-                        formatted_prompt = f"{user_tag} {user_message} {assistant_tag} "
-                emotion_test_data.append(formatted_prompt)
-        
-        for scenario in data:
-            user_message = f"Consider the emotion of the following scenario:\nScenario: {scenario}\nAnswer:"
-            if tokenizer is not None:
-                formatted_prompt = prompt_format.build(system_prompt, [user_message], [], enable_thinking=enable_thinking)
-                emotion_train_data.append(formatted_prompt)
-            else:
-                if model_name is not None:
-                    # Use ManualPromptFormat with enable_thinking support
-                    formatted_prompt = ManualPromptFormat.build(model_name, system_prompt, [user_message], [], enable_thinking=enable_thinking)
-                else:
-                    # Fallback to simple format when no model name
-                    if system_prompt:
-                        formatted_prompt = f"{user_tag} {system_prompt}\n\n{user_message} {assistant_tag} "
-                    else:
-                        formatted_prompt = f"{user_tag} {user_message} {assistant_tag} "
-                emotion_train_data.append(formatted_prompt)
-        
-=======
             formatted_data_item = format_scenario(scenario)
-            if formatted_data_item is not None:  # Skip failed image loads
+            if formatted_data_item is not None:
                 emotion_test_data.append(formatted_data_item)
 
         for scenario in data:
             formatted_data_item = format_scenario(scenario)
-            if formatted_data_item is not None:  # Skip failed image loads
+            if formatted_data_item is not None:
                 emotion_train_data.append(formatted_data_item)
 
->>>>>>> dacdcdf7
         formatted_data[emotion] = {
             "train": {"data": emotion_train_data, "labels": train_labels},
             "test": {
@@ -523,7 +485,7 @@
         "GPT-4V",
         "InstructBLIP",
         "gemma-3-4b",
-        "gemma-3-12b", 
+        "gemma-3-12b",
         "gemma-3-27b",
     ]
 
@@ -570,33 +532,33 @@
         processor = AutoProcessor.from_pretrained(
             model_name_or_path, trust_remote_code=True
         )
-        
+
         # Apply VRAM optimizations
-        if vram_optimized and hasattr(processor, 'image_processor'):
+        if vram_optimized and hasattr(processor, "image_processor"):
             # EXTREME VRAM REDUCTION: Reduce to tiny images to prevent 9GB allocation
             # Original: 12,845,056 pixels (~3582x3582)
             # Ultra-tiny: 65,536 pixels (~256x256) - minimal for processing
-            original_max = getattr(processor.image_processor, 'max_pixels', 12845056)
+            original_max = getattr(processor.image_processor, "max_pixels", 12845056)
             optimized_max = 65536  # Extremely small to prevent large allocations
-            
-            if hasattr(processor.image_processor, 'max_pixels'):
+
+            if hasattr(processor.image_processor, "max_pixels"):
                 processor.image_processor.max_pixels = optimized_max
-            
+
             # Force very small image dimensions
-            if hasattr(processor.image_processor, 'size'):
+            if hasattr(processor.image_processor, "size"):
                 if isinstance(processor.image_processor.size, dict):
                     # Force maximum dimensions to be very small
                     processor.image_processor.size = {
-                        'shortest_edge': 224,  # Very small
-                        'longest_edge': 256    # Very small maximum
+                        "shortest_edge": 224,  # Very small
+                        "longest_edge": 256,  # Very small maximum
                     }
-            
+
             # Add image pre-compression if possible
-            if hasattr(processor.image_processor, 'do_resize'):
+            if hasattr(processor.image_processor, "do_resize"):
                 processor.image_processor.do_resize = True
-            if hasattr(processor.image_processor, 'do_rescale'):
+            if hasattr(processor.image_processor, "do_rescale"):
                 processor.image_processor.do_rescale = True
-        
+
         print(f"✓ Auto-loaded AutoProcessor for {model_name_or_path}")
         return processor
     except Exception as e:
@@ -632,30 +594,6 @@
     model = None
     if from_vllm:
         try:
-<<<<<<< HEAD
-            # Check if this is an AWQ model
-            is_awq_model = 'awq' in model_name_or_path.lower() or 'AWQ' in model_name_or_path
-            
-            if is_awq_model:
-                # AWQ models require specific quantization configuration
-                model = LLM(
-                    model=model_name_or_path, 
-                    tensor_parallel_size=get_optimal_tensor_parallel_size(model_name_or_path), 
-                    max_model_len=40000, 
-                    trust_remote_code=True, 
-                    enforce_eager=True,
-                    quantization="awq"
-                )
-            else:
-                # Standard vLLM configuration
-                model = LLM(
-                    model=model_name_or_path, 
-                    tensor_parallel_size=get_optimal_tensor_parallel_size(model_name_or_path), 
-                    max_model_len=40000, 
-                    trust_remote_code=True, 
-                    enforce_eager=True
-                )
-=======
             model = LLM(
                 model=model_name_or_path,
                 tensor_parallel_size=get_optimal_tensor_parallel_size(
@@ -665,47 +603,83 @@
                 trust_remote_code=True,
                 enforce_eager=True,
             )
->>>>>>> dacdcdf7
+            # Check if this is an AWQ model
+            is_awq_model = (
+                "awq" in model_name_or_path.lower() or "AWQ" in model_name_or_path
+            )
+
+            if is_awq_model:
+                # AWQ models require specific quantization configuration
+                model = LLM(
+                    model=model_name_or_path,
+                    tensor_parallel_size=get_optimal_tensor_parallel_size(
+                        model_name_or_path
+                    ),
+                    max_model_len=40000,
+                    trust_remote_code=True,
+                    enforce_eager=True,
+                    quantization="awq",
+                )
+            else:
+                # Standard vLLM configuration
+                model = LLM(
+                    model=model_name_or_path,
+                    tensor_parallel_size=get_optimal_tensor_parallel_size(
+                        model_name_or_path
+                    ),
+                    max_model_len=40000,
+                    trust_remote_code=True,
+                    enforce_eager=True,
+                )
         except Exception as e:
             print(f"vLLM loading failed: {e}")
             pass
-<<<<<<< HEAD
+
     if not model:
         # Check if this should be a causal LM model based on its config
         from transformers import AutoConfig, AutoModelForCausalLM
+
         try:
-            config = AutoConfig.from_pretrained(model_name_or_path, token=True, trust_remote_code=True)
+            config = AutoConfig.from_pretrained(
+                model_name_or_path, token=True, trust_remote_code=True
+            )
             # Check if the model has architectures that suggest it's a causal LM
-            if hasattr(config, 'architectures') and config.architectures:
+            if hasattr(config, "architectures") and config.architectures:
                 # If any architecture name contains "ForCausalLM", use AutoModelForCausalLM
                 if any("ForCausalLM" in arch for arch in config.architectures):
-                    model = AutoModelForCausalLM.from_pretrained(model_name_or_path, torch_dtype=torch.float16, device_map="auto", token=True, trust_remote_code=True).eval()
+                    model = AutoModelForCausalLM.from_pretrained(
+                        model_name_or_path,
+                        torch_dtype=torch.float16,
+                        device_map="auto",
+                        token=True,
+                        trust_remote_code=True,
+                    ).eval()
                 else:
-                    model = AutoModel.from_pretrained(model_name_or_path, torch_dtype=torch.float16, device_map="auto", token=True, trust_remote_code=True).eval()
+                    model = AutoModel.from_pretrained(
+                        model_name_or_path,
+                        torch_dtype=torch.float16,
+                        device_map="auto",
+                        token=True,
+                        trust_remote_code=True,
+                    ).eval()
             else:
                 # Fallback to AutoModel if we can't determine
-                model = AutoModel.from_pretrained(model_name_or_path, torch_dtype=torch.float16, device_map="auto", token=True, trust_remote_code=True).eval()
+                model = AutoModel.from_pretrained(
+                    model_name_or_path,
+                    torch_dtype=torch.float16,
+                    device_map="auto",
+                    token=True,
+                    trust_remote_code=True,
+                ).eval()
         except:
             # If config loading fails, fallback to AutoModel
-            model = AutoModel.from_pretrained(model_name_or_path, torch_dtype=torch.float16, device_map="auto", token=True, trust_remote_code=True).eval()
-=======
->>>>>>> dacdcdf7
-
-    if not model:
-        # MULTI-GPU OPTIMIZATION: Distribute model across available GPUs
-        device_map_config = "auto"
-        if enable_multi_gpu and torch.cuda.device_count() > 1:
-            # Use balanced device mapping to distribute layers across GPUs
-            device_map_config = "auto"  # Let transformers handle automatic distribution
-        
-        model = AutoModel.from_pretrained(
-            model_name_or_path,
-            torch_dtype=torch.bfloat16,  # Use bfloat16 for better memory efficiency
-            device_map=device_map_config,
-            token=True,
-            trust_remote_code=True,
-            max_memory={i: "12GiB" for i in range(torch.cuda.device_count())} if torch.cuda.device_count() > 1 else None,
-        ).eval()
+            model = AutoModel.from_pretrained(
+                model_name_or_path,
+                torch_dtype=torch.float16,
+                device_map="auto",
+                token=True,
+                trust_remote_code=True,
+            ).eval()
 
     # Load tokenizer
     use_fast_tokenizer = False  # "LlamaForCausalLM" not in model.config.architectures
