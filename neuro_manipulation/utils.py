--- conflicted
+++ resolved
@@ -723,17 +723,7 @@
                 ).eval()
         except:
             # If config loading fails, fallback to AutoModel
-<<<<<<< HEAD
-            model = AutoModel.from_pretrained(model_name_or_path, torch_dtype=torch.float16, device_map="auto", token=True, trust_remote_code=True).eval()
-    try:
-        use_fast_tokenizer = True
-        tokenizer = AutoTokenizer.from_pretrained(model_name_or_path, use_fast=use_fast_tokenizer, padding_side="left", legacy=False, token=True, trust_remote_code=True)
-    except ValueError as error:
-        use_fast_tokenizer = False #"LlamaForCausalLM" not in model.config.architectures
-        tokenizer = AutoTokenizer.from_pretrained(model_name_or_path, use_fast=use_fast_tokenizer, padding_side="left", legacy=False, token=True, trust_remote_code=True)
-    if tokenizer.pad_token_id is None:
-        tokenizer.pad_token_id = 0
-=======
+
             model = AutoModel.from_pretrained(
                 model_name_or_path,
                 torch_dtype=torch.float16,
@@ -781,7 +771,6 @@
         expand_vocab=expand_vocab,
         auto_load_multimodal=auto_load_multimodal,
     )
->>>>>>> 0ec20577
 
     # Load model (heavy GPU operation)
     model = load_model_only(
