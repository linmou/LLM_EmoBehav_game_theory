--- conflicted
+++ resolved
@@ -426,11 +426,7 @@
             # prompt_token_ids = tokens['input_ids']
 
             sampling_params = SamplingParams(
-<<<<<<< HEAD
-                max_tokens=kwargs.get('max_new_tokens', 40000), # Renamed from max_tokens
-=======
-                max_tokens=kwargs.get('max_new_tokens', 40000), # Increased default from 100 to 40000
->>>>>>> 34881a59
+                max_tokens=kwargs.get('max_new_tokens', 40000),
                 temperature=kwargs.get('temperature', 0.0), # Default to 0 for reproducibility if baseline needed
                 repetition_penalty=kwargs.get('repetition_penalty', 1.0),
                 top_p=kwargs.get('top_p', 1.0),
