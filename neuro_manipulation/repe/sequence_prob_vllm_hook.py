--- conflicted
+++ resolved
@@ -693,156 +693,4 @@
             del llm
         torch.cuda.empty_cache()
         gc.collect()
-<<<<<<< HEAD
-=======
-        logger.info("Cleanup completed.")
-        """
-        Aggregated logits tensor or None if aggregation fails
-        """
-        try:
-            valid_logits = [logits for logits in all_captured_logits if logits is not None and len(logits) > 0]
-            
-            if not valid_logits:
-                logger.error("No valid logits found from any worker.")
-                return None
-
-            # For tensor parallel, we need to concatenate logits along the vocabulary dimension
-            if self.tp_size > 1:
-                # Sort by rank to ensure correct order
-                rank_logits = {}
-                for worker_logits in valid_logits:
-                    for capture in worker_logits:
-                        rank = capture['rank']
-                        if rank not in rank_logits:
-                            rank_logits[rank] = []
-                        rank_logits[rank].append(capture['logits'])
-                
-                # Concatenate logits from different ranks
-                sorted_ranks = sorted(rank_logits.keys())
-                logits_to_concat = []
-                
-                for rank in sorted_ranks:
-                    # Use the first (most recent) capture from each rank
-                    if len(rank_logits[rank]) > 0:
-                        logits_to_concat.append(rank_logits[rank][-1])
-                
-                if len(logits_to_concat) > 1:
-                    # Concatenate along vocabulary dimension (last dimension)
-                    aggregated = torch.cat(logits_to_concat, dim=-1)
-                    logger.debug(f"Aggregated logits from {len(logits_to_concat)} ranks. Final shape: {aggregated.shape}")
-                    return aggregated
-                else:
-                    return logits_to_concat[0] if logits_to_concat else None
-            else:
-                # Single rank case - just use the logits from rank 0
-                first_worker_logits = valid_logits[0]
-                if len(first_worker_logits) > 0:
-                    return first_worker_logits[-1]['logits']  # Most recent capture
-                
-        except Exception as e:
-            logger.error(f"Error aggregating logits: {e}", exc_info=True)
-            
-        return None
-
-    def _calculate_single_sequence_prob(self, logits: torch.Tensor, token_ids: torch.Tensor) -> torch.Tensor:
-        """
-        Calculate log probability for a single sequence.
-        
-        Args:
-            logits: Aggregated logits tensor [batch_size, seq_len, vocab_size]
-            token_ids: Target token IDs [num_tokens]
-            
-        Returns:
-            Log probability of the sequence
-        """
-        # Convert logits to probabilities
-        log_probs = F.log_softmax(logits, dim=-1)
-        
-        # Sum log probabilities for the target sequence
-        sequence_log_prob = 0.0
-        
-        # We need to match the sequence position by position
-        # Assuming logits are for the continuation of the input
-        for i, token_id in enumerate(token_ids):
-            if i < log_probs.shape[1]:  # Ensure we don't go out of bounds
-                # Use the last batch item (assuming single input)
-                token_log_prob = log_probs[-1, i, token_id.item()]
-                sequence_log_prob += token_log_prob
-                logger.debug(f"Token {i} (ID: {token_id.item()}): log_prob = {token_log_prob.item():.4f}")
-        
-        return torch.tensor(sequence_log_prob)
-
-    def remove_hooks(self):
-        """Remove registered hooks (placeholder for future implementation)."""
-        logger.warning("Hook removal not yet implemented for SequenceProbVLLMHook.")
-        pass
-
-
-# --- Example Usage ---
-if __name__ == "__main__":
-    import torch
-    import gc
-    from transformers import AutoTokenizer
-
-    # Configuration
-    model_name = "meta-llama/Llama-3.1-8B-Instruct"
-    num_gpus = 1
-    
-    if torch.cuda.is_available():
-         detected_gpus = torch.cuda.device_count()
-         logger.info(f"CUDA available. Found {detected_gpus} GPUs.")
-         num_gpus = min(num_gpus, detected_gpus)
-    else:
-         logger.error("CUDA not available. This example requires GPU.")
-         sys.exit(1)
-
-    prompt = "The capital of France is"
-    target_sequences = ["Paris", "London", "Berlin"]
-
-    llm = None
-    try:
-        # Initialize Model and Tokenizer
-        logger.info(f"Loading tokenizer for {model_name}...")
-        tokenizer = AutoTokenizer.from_pretrained(model_name)
-        if tokenizer.pad_token is None:
-             tokenizer.pad_token = tokenizer.eos_token
-
-        logger.info(f"Loading LLM {model_name} with tensor_parallel_size={num_gpus}...")
-        llm = LLM(model=model_name,
-                  tokenizer=tokenizer.name_or_path,
-                  enforce_eager=True,
-                  trust_remote_code=True,
-                  tensor_parallel_size=num_gpus,
-                  gpu_memory_utilization=0.85,
-                  max_num_seqs=16)
-
-        # Initialize Sequence Probability Hook
-        logger.info("Initializing SequenceProbVLLMHook...")
-        seq_prob_hook = SequenceProbVLLMHook(llm, tokenizer)
-
-        # Calculate sequence probabilities
-        logger.info("--- Calculating Sequence Probabilities ---")
-        results = seq_prob_hook.get_log_prob([prompt], target_sequences)
-        
-        print("\n=== SEQUENCE PROBABILITY RESULTS ===")
-        for result in results:
-            print(f"Sequence: '{result['sequence']}'")
-            print(f"  Log Probability: {result['log_prob']:.4f}")
-            print(f"  Probability: {result['prob']:.6f}")
-            print(f"  Perplexity: {result['perplexity']:.4f}")
-            print(f"  Tokens: {result['num_tokens']}")
-            print()
-
-    except Exception as e:
-        logger.error(f"An error occurred: {e}", exc_info=True)
-        print(f"Traceback: {traceback.format_exc()}")
-
-    finally:
-        # Cleanup
-        logger.info("Cleaning up resources...")
-        if llm is not None:
-            del llm
-        torch.cuda.empty_cache()
-        gc.collect()
->>>>>>> 6135f965
         logger.info("Cleanup completed.")