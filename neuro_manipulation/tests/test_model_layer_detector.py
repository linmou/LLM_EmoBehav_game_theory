import unittest
import torch
import os
import sys
import logging

# Add the parent directory to the path to import the module
sys.path.insert(0, os.path.abspath(os.path.join(os.path.dirname(__file__), '..')))
from model_layer_detector import ModelLayerDetector

# Configure logging
logging.basicConfig(level=logging.INFO, format='%(asctime)s - %(name)s - %(levelname)s - %(message)s')
logger = logging.getLogger(__name__)

class TestModelLayerDetector(unittest.TestCase):
    """Test the ModelLayerDetector class with various model architectures"""
    
    @classmethod
    def setUpClass(cls):
        """Set up environment variables and check for GPU"""
        # Set environment variables for models that require them
        os.environ["HF_ENDPOINT"] = "https://huggingface.co"
        
        # Skip tests if CUDA is not available
        cls.skip_gpu_tests = not torch.cuda.is_available()
        if cls.skip_gpu_tests:
            logger.warning("CUDA not available, skipping GPU tests")
    
    def test_layer_detection_small_models(self):
        """Test layer detection with small models"""
        # Skip if running on CI without proper credentials
        if os.environ.get('CI') == 'true':
            self.skipTest("Skipping test on CI environment")
            
        # List of small models to test
        models_to_test = [
            "gpt2",
            "facebook/opt-125m",
        ]
        
        for model_name in models_to_test:
            with self.subTest(model=model_name):
                try:
                    logger.info(f"Testing layer detection on {model_name}")
                    from transformers import AutoModelForCausalLM
                    
                    # Load model in half precision for efficiency
                    model = AutoModelForCausalLM.from_pretrained(
                        model_name, 
                        torch_dtype=torch.float16,
                        trust_remote_code=True
                    )
                    
                    # Test layer detection
                    layers = ModelLayerDetector.get_model_layers(model)
                    
                    # Verify the result is a ModuleList
                    self.assertIsInstance(layers, torch.nn.ModuleList)
                    
                    # Verify it has more than one layer
                    self.assertGreater(len(layers), 0)
                    
                    logger.info(f"✓ Successfully detected layers for {model_name}: Found {len(layers)} layers")
                except Exception as e:
                    logger.error(f"Error with model {model_name}: {str(e)}")
                    raise
    
    @unittest.skipIf(False, "Testing ChatGLM model specifically")
    def test_chatglm_model(self):
        """Test layer detection with ChatGLM models"""
        if self.skip_gpu_tests:
            self.skipTest("CUDA not available, skipping ChatGLM test")
            
        try:
            logger.info("Testing layer detection on ChatGLM model")
            from transformers import AutoModel
            
            model = AutoModel.from_pretrained(
                "THUDM/glm-4-9b", 
                torch_dtype=torch.float16, 
                device_map="auto", 
                trust_remote_code=True
            )
            
            # Print model structure to help with debugging
            logger.info("Model structure:")
            ModelLayerDetector.print_model_structure(model)
            
            # Test layer detection
            layers = ModelLayerDetector.get_model_layers(model)
            
            # Verify the result is a ModuleList
            self.assertIsInstance(layers, torch.nn.ModuleList)
            
            # Verify it has more than one layer
            self.assertGreater(len(layers), 0)
            
            logger.info(f"✓ Successfully detected layers for ChatGLM model: Found {len(layers)} layers")
        except Exception as e:
            logger.error(f"Error with ChatGLM model: {str(e)}")
            raise
    
    @unittest.skipIf(False, "Testing RWKV model specifically")
    def test_rwkv_model(self):
        """Test layer detection with RWKV models"""
        if self.skip_gpu_tests:
            self.skipTest("CUDA not available, skipping RWKV test")
            
        try:
            logger.info("Testing layer detection on RWKV model")
            from transformers import AutoModelForCausalLM
            from transformers.models.rwkv.modeling_rwkv import RwkvBlock
            model = AutoModelForCausalLM.from_pretrained(
                "RWKV/rwkv-4-world-169m", 
                torch_dtype=torch.float16,
                trust_remote_code=True
            )
            
            # Print model structure to help with debugging
            logger.info("RWKV model structure:")
            ModelLayerDetector.print_model_structure(model)
            
            # Test layer detection
            layers = ModelLayerDetector.get_model_layers(model)
            
            # Verify the result is a ModuleList
            self.assertIsInstance(layers, torch.nn.ModuleList)
            self.assertIsInstance(layers[0], RwkvBlock)
             
            # Verify it has more than one layer
            self.assertGreater(len(layers), 0)
            
            logger.info(f"✓ Successfully detected layers for RWKV model: Found {len(layers)} layers")
        except Exception as e:
            logger.error(f"Error with RWKV model: {str(e)}")
            raise
    
    def test_with_custom_model(self):
        """Test with a custom model structure to ensure robustness"""
        class CustomTransformerLayer(torch.nn.Module):
            def __init__(self):
                super().__init__()
                self.self_attn = torch.nn.Linear(128, 128)
                self.mlp = torch.nn.Sequential(
                    torch.nn.Linear(128, 512),
                    torch.nn.ReLU(),
                    torch.nn.Linear(512, 128)
                )
                self.norm1 = torch.nn.LayerNorm(128)
                self.norm2 = torch.nn.LayerNorm(128)
            
            def forward(self, x):
                return x
        
        class NestedModel(torch.nn.Module):
            def __init__(self):
                super().__init__()
                self.embedding = torch.nn.Embedding(1000, 128)
                self.deeply = torch.nn.Module()
                self.deeply.nested = torch.nn.Module()
                self.deeply.nested.model = torch.nn.Module()
                self.deeply.nested.model.layers = torch.nn.ModuleList([
                    CustomTransformerLayer() for _ in range(6)
                ])
            
            def forward(self, x):
                return x
        
        model = NestedModel()
        
        # Test layer detection
        layers = ModelLayerDetector.get_model_layers(model)
        
        # Verify the result is a ModuleList
        self.assertIsInstance(layers, torch.nn.ModuleList)
        
        # Verify it found the nested layers
        self.assertEqual(len(layers), 6)

    def test_layer_index_access(self):
        """Test accessing specific layer indices"""
        class CustomTransformerLayer(torch.nn.Module):
            def __init__(self):
                super().__init__()
                self.self_attn = torch.nn.Linear(128, 128)
                self.mlp = torch.nn.Sequential(
                    torch.nn.Linear(128, 512),
                    torch.nn.ReLU(),
                    torch.nn.Linear(512, 128)
                )
                self.norm1 = torch.nn.LayerNorm(128)
                self.norm2 = torch.nn.LayerNorm(128)
            
            def forward(self, x):
                return x

        class NestedModel(torch.nn.Module):
            def __init__(self):
                super().__init__()
                self.embedding = torch.nn.Embedding(1000, 128)
                self.deeply = torch.nn.Module()
                self.deeply.nested = torch.nn.Module()
                self.deeply.nested.model = torch.nn.Module()
                self.deeply.nested.model.layers = torch.nn.ModuleList([
                    CustomTransformerLayer() for _ in range(6)
                ])
            
            def forward(self, x):
                return x

        model = NestedModel()
        layers = ModelLayerDetector.get_model_layers(model)

        # Test positive indexing
        first_layer = layers[0]
        self.assertIsInstance(first_layer, CustomTransformerLayer)
        self.assertTrue(hasattr(first_layer, 'self_attn'))

        # Test negative indexing
        last_layer = layers[-1]
        self.assertIsInstance(last_layer, CustomTransformerLayer)
        self.assertTrue(hasattr(last_layer, 'self_attn'))

        # Test slicing
        middle_layers = layers[2:4]
        self.assertEqual(len(middle_layers), 2)
        for layer in middle_layers:
            self.assertIsInstance(layer, CustomTransformerLayer)

    def test_layer_iteration(self):
        """Test iterating over layers and performing operations"""
        class CustomTransformerLayer(torch.nn.Module):
            def __init__(self):
                super().__init__()
                self.self_attn = torch.nn.Linear(128, 128)
                self.mlp = torch.nn.Sequential(
                    torch.nn.Linear(128, 512),
                    torch.nn.ReLU(),
                    torch.nn.Linear(512, 128)
                )
                self.norm1 = torch.nn.LayerNorm(128)
                self.norm2 = torch.nn.LayerNorm(128)
            
            def forward(self, x):
                return x

        class NestedModel(torch.nn.Module):
            def __init__(self):
                super().__init__()
                self.embedding = torch.nn.Embedding(1000, 128)
                self.deeply = torch.nn.Module()
                self.deeply.nested = torch.nn.Module()
                self.deeply.nested.model = torch.nn.Module()
                self.deeply.nested.model.layers = torch.nn.ModuleList([
                    CustomTransformerLayer() for _ in range(6)
                ])
            
            def forward(self, x):
                return x

        model = NestedModel()
        layers = ModelLayerDetector.get_model_layers(model)

        # Test enumeration
        for idx, layer in enumerate(layers):
            self.assertIsInstance(layer, CustomTransformerLayer)
            self.assertEqual(layer, layers[idx])

        # Test range-based iteration
        layer_count = len(layers)
        for i in range(layer_count):
            self.assertIsInstance(layers[i], CustomTransformerLayer)

        # Test list operations
        layer_list = list(layers)
        self.assertEqual(len(layer_list), 6)
        self.assertIsInstance(layer_list[0], CustomTransformerLayer)

        # Test reverse iteration
        reversed_layers = reversed(layers)
        for idx, layer in enumerate(reversed_layers):
            self.assertIsInstance(layer, CustomTransformerLayer)
            self.assertEqual(layer, layers[-(idx + 1)])

    @unittest.skipIf(not torch.cuda.is_available(), "CUDA not available, skipping vLLM test")
    def test_vllm_model_layers(self):
        """Test layer detection with vLLM models, specifically Llama-3.1-8B-Instruct"""
        try:
            logger.info("Testing layer detection on vLLM model: meta-llama/Llama-3.1-8B-Instruct")
            
            # Import vLLM
            try:
                from vllm import LLM
            except ImportError:
                self.skipTest("vLLM not installed, skipping test")
            
            # Initialize vLLM model with minimal resources for testing
            llm = LLM(
                model="meta-llama/Llama-3.1-8B-Instruct",
                trust_remote_code=True,
<<<<<<< HEAD
                max_model_len=40000,  # Increase context size for consistency
=======
                max_model_len=40000,  # Updated to 40K for consistency
>>>>>>> 34881a59
                tensor_parallel_size=1,
                gpu_memory_utilization=0.9
            )
            
            # Get the actual model from vLLM's nested structure
            model = llm.llm_engine.model_executor.driver_worker.model_runner.model
            
            # Print the model structure to help with debugging
            logger.info("vLLM model structure:")
            ModelLayerDetector.print_model_structure(model)
            
            # Test layer detection
            layers = ModelLayerDetector.get_model_layers(model)
            
            # Verify the result is a ModuleList
            self.assertIsInstance(layers, torch.nn.ModuleList)
            
            # Verify it has more than one layer
            self.assertGreater(len(layers), 0)
            
            # Check if the detected layers match the expected path
            # Access a specific layer to verify the structure
            try:
                # This is the expected path in vLLM
                expected_layers = model.model.layers
                
                # Verify they're the same layers
                for i in range(len(layers)):
                    self.assertIs(layers[i], expected_layers[i])
                
                # Verify MLP access works as expected (used in rep_control_vllm.py)
                test_layer = layers[0].mlp
                self.assertIsNotNone(test_layer, "Could not access MLP in the layer")
                
                logger.info(f"✓ Successfully detected layers for vLLM model: Found {len(layers)} layers")
                logger.info(f"✓ Verified correct layer path: model.model.layers")
                
            except AttributeError as e:
                logger.error(f"Expected layer structure not found: {str(e)}")
                raise
                
        except Exception as e:
            logger.error(f"Error with vLLM model: {str(e)}")
            raise

if __name__ == "__main__":
    unittest.main() <|MERGE_RESOLUTION|>--- conflicted
+++ resolved
@@ -298,11 +298,7 @@
             llm = LLM(
                 model="meta-llama/Llama-3.1-8B-Instruct",
                 trust_remote_code=True,
-<<<<<<< HEAD
-                max_model_len=40000,  # Increase context size for consistency
-=======
-                max_model_len=40000,  # Updated to 40K for consistency
->>>>>>> 34881a59
+                max_model_len=40000,
                 tensor_parallel_size=1,
                 gpu_memory_utilization=0.9
             )
